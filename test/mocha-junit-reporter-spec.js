--- conflicted
+++ resolved
@@ -20,19 +20,11 @@
     // cache this
     MOCHA_FILE = process.env.MOCHA_FILE;
   });
-<<<<<<< HEAD
 
   beforeEach(function() {
     runner = new Runner();
   });
 
-=======
-
-  beforeEach(function() {
-    runner = new Runner();
-  });
-
->>>>>>> 9a992f80
   after(function() {
     // reset this
     process.env.MOCHA_FILE = MOCHA_FILE;
@@ -45,7 +37,6 @@
     runner.startSuite({
       title: 'Foo Bar module',
       tests: [1, 2]
-<<<<<<< HEAD
     });
     runner.pass(new Test('Foo can weez the juice', 'can weez the juice', 1));
     runner.fail(new Test('Bar can narfle the garthog', 'can narfle the garthog', 1), {
@@ -69,31 +60,6 @@
       title: 'Foo Bar module',
       tests: [1, 2]
     });
-=======
-    });
-    runner.pass(new Test('Foo can weez the juice', 'can weez the juice', 1));
-    runner.fail(new Test('Bar can narfle the garthog', 'can narfle the garthog', 1), {
-      message: 'expected garthog to be dead'
-    });
-
-    runner.end();
-
-    var output = fs.readFileSync(__dirname + '/mocha.xml', 'utf-8');
-    expect(output).xml.to.be.valid();
-    expect(output).xml.to.equal(mockXml(runner.stats));
-  });
-
-  it('will always create the XML report file', function() {
-    process.env.MOCHA_FILE = './test/subdir/foo/mocha.xml';
-    var reporter = new Reporter(runner);
-
-    runner.start();
-
-    runner.startSuite({
-      title: 'Foo Bar module',
-      tests: [1, 2]
-    });
->>>>>>> 9a992f80
     runner.pass(new Test('Foo can weez the juice', 'can weez the juice', 1));
     runner.fail(new Test('Bar can narfle the garthog', 'can narfle the garthog', 1), {
       message: 'expected garthog to be dead'
@@ -102,15 +68,14 @@
     runner.end();
 
     var output = fs.readFileSync(__dirname + '/subdir/foo/mocha.xml', 'utf-8');
-<<<<<<< HEAD
     expect(output).xml.to.be.valid();
     expect(output).xml.to.equal(mockXml(runner.stats));
   });
 
   it('creates valid XML report for invalid message', function() {
     process.env.MOCHA_FILE = './test/subdir/foo/mocha.xml';
-    var reporter = new Reporter(runner),
-      invalidChar = '\u001b';
+    var reporter = new Reporter(runner);
+    var invalidChar = '\u001b';
 
     runner.start();
 
@@ -126,8 +91,6 @@
     runner.end();
 
     var output = fs.readFileSync(__dirname + '/subdir/foo/mocha.xml', 'utf-8');
-=======
->>>>>>> 9a992f80
     expect(output).xml.to.be.valid();
     expect(output).xml.to.equal(mockXml(runner.stats));
   });
