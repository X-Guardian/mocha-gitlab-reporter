--- conflicted
+++ resolved
@@ -141,7 +141,6 @@
 
     return _suite;
   });
-<<<<<<< HEAD
 
   return xml({
     testsuites: [{
@@ -153,12 +152,7 @@
         failures: stats.failures
       }
     }].concat(suites)
-  }, { declaration: true });
-=======
-  return xml({ 
-    testsuites: suites
   }, { declaration: true, indent: '  ' });
->>>>>>> 9a57bcc0
 };
 
 /**
