--- conflicted
+++ resolved
@@ -1,22 +1,8 @@
 'use-strict';
 
-<<<<<<< HEAD
-var fs      = require('fs');
-var path    = require('path');
-var mkdirp  = require('mkdirp');
-
-var xml     = require('xml');
-var Base    = require('mocha').reporters.Base;
-
-function FILE_PATH() {
-  return path.resolve(process.env.MOCHA_FILE || 'test-results.xml');
-}
-
-=======
 var xml = require('xml');
 var Base = require('mocha').reporters.Base;
 var fs = require('fs');
->>>>>>> 434d212b
 
 module.exports = MochaJUnitReporter;
 
@@ -135,15 +121,7 @@
  * @param {string} xml - xml string
  * @param {string} filePath - path to output file
  */
-<<<<<<< HEAD
-MochaJUnitReporter.prototype.writeXmlToDisk = function(xml){
-  mkdirp.sync(path.dirname(FILE_PATH()));
-
-  fs.writeFileSync(FILE_PATH(), xml, 'utf-8');
-  console.log('test results written to', FILE_PATH());
-=======
 MochaJUnitReporter.prototype.writeXmlToDisk = function(xml, filePath){
   fs.writeFileSync(filePath, xml, 'utf-8');
   console.log('test results written to', filePath);
->>>>>>> 434d212b
 };